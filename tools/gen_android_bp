#!/usr/bin/env python
# Copyright (C) 2017 The Android Open Source Project
#
# Licensed under the Apache License, Version 2.0 (the "License");
# you may not use this file except in compliance with the License.
# You may obtain a copy of the License at
#
#      http://www.apache.org/licenses/LICENSE-2.0
#
# Unless required by applicable law or agreed to in writing, software
# distributed under the License is distributed on an "AS IS" BASIS,
# WITHOUT WARRANTIES OR CONDITIONS OF ANY KIND, either express or implied.
# See the License for the specific language governing permissions and
# limitations under the License.

# This tool translates a collection of BUILD.gn files into a mostly equivalent
# Android.bp file for the Android Soong build system. The input to the tool is a
# JSON description of the GN build definition generated with the following
# command:
#
#   gn desc out --format=json --all-toolchains "//*" > desc.json
#
# The tool is then given a list of GN labels for which to generate Android.bp
# build rules. The dependencies for the GN labels are squashed to the generated
# Android.bp target, except for actions which get their own genrule. Some
# libraries are also mapped to their Android equivalents -- see |builtin_deps|.

import argparse
import errno
import json
import os
import re
import shutil
import subprocess
import sys

# Default targets to translate to the blueprint file.
default_targets = [
    '//:libperfetto',
    '//:libperfetto_android_internal',
    '//:perfetto_integrationtests',
    '//:perfetto_trace_protos',
    '//:perfetto_unittests',
    '//:perfetto',
    '//:traced',
    '//:traced_probes',
    '//:trace_to_text',
    '//:heapprofd_client',
    '//:heapprofd',
]

# Defines a custom init_rc argument to be applied to the corresponding output
# blueprint target.
target_initrc = {
    '//:traced': 'perfetto.rc',
    '//:heapprofd': 'heapprofd.rc',
}

target_host_supported = [
    '//:perfetto_trace_protos',
]

target_host_only = [
    '//:trace_to_text',
]

# Arguments for the GN output directory.
gn_args = 'target_os="android" target_cpu="arm" is_debug=false perfetto_build_with_android=true'

# All module names are prefixed with this string to avoid collisions.
module_prefix = 'perfetto_'

# Shared libraries which are directly translated to Android system equivalents.
library_whitelist = [
    "android.hardware.atrace@1.0",
    'android.hardware.health@2.0',
    "android.hardware.power.stats@1.0",
    'android',
    'base',
    'binder',
    'hidlbase',
    'hidltransport',
    'hwbinder',
    'log',
    'services',
    'utils',
]

# Name of the module which settings such as compiler flags for all other
# modules.
defaults_module = module_prefix + 'defaults'

# Location of the project in the Android source tree.
tree_path = 'external/perfetto'

# Compiler flags which are passed through to the blueprint.
cflag_whitelist = r'^-DPERFETTO.*$'

# Compiler defines which are passed through to the blueprint.
define_whitelist = r'^(GOOGLE_PROTO.*)|(PERFETTO_BUILD_WITH_ANDROID)$'

# Shared libraries which are not in PDK.
library_not_in_pdk = {
    'libandroid',
    'libservices',
}

# Additional arguments to apply to Android.bp rules.
additional_args = {
    'heapprofd_client': [
        ('include_dirs', ['bionic/libc']),
        ('static_libs', ['libasync_safe']),
    ],
    'traced_probes': [
      ('required', ['libperfetto_android_internal']),
    ],
    'libperfetto_android_internal': [
      ('static_libs', ['libhealthhalutils']),
    ],
}


def enable_gmock(module):
    module.static_libs.append('libgmock')


def enable_gtest_prod(module):
    module.static_libs.append('libgtest_prod')


def enable_gtest(module):
    assert module.type == 'cc_test'


def enable_protobuf_full(module):
    module.shared_libs.append('libprotobuf-cpp-full')


def enable_protobuf_lite(module):
    module.shared_libs.append('libprotobuf-cpp-lite')


def enable_protoc_lib(module):
    module.shared_libs.append('libprotoc')

def enable_libunwindstack(module):
    module.shared_libs.append('libunwindstack')
    module.shared_libs.append('libprocinfo')
    module.shared_libs.append('libbase')

def enable_libunwind(module):
    # libunwind is disabled on Darwin so we cannot depend on it.
    pass

def enable_sqlite(module):
    module.static_libs.append('libsqlite')

# Android equivalents for third-party libraries that the upstream project
# depends on.
builtin_deps = {
    '//buildtools:gmock': enable_gmock,
    '//buildtools:gtest': enable_gtest,
    '//gn:gtest_prod_config': enable_gtest_prod,
    '//buildtools:gtest_main': enable_gtest,
    '//buildtools:libunwind': enable_libunwind,
    '//buildtools:protobuf_full': enable_protobuf_full,
    '//buildtools:protobuf_lite': enable_protobuf_lite,
    '//buildtools:protoc_lib': enable_protoc_lib,
    '//buildtools:libunwindstack': enable_libunwindstack,
    '//buildtools:sqlite': enable_sqlite,
}

# ----------------------------------------------------------------------------
# End of configuration.
# ----------------------------------------------------------------------------


class Error(Exception):
    pass


class ThrowingArgumentParser(argparse.ArgumentParser):
    def __init__(self, context):
        super(ThrowingArgumentParser, self).__init__()
        self.context = context

    def error(self, message):
        raise Error('%s: %s' % (self.context, message))


class Module(object):
    """A single module (e.g., cc_binary, cc_test) in a blueprint."""

    def __init__(self, mod_type, name):
        self.type = mod_type
        self.name = name
        self.srcs = []
        self.comment = None
        self.shared_libs = []
        self.static_libs = []
        self.tools = []
        self.cmd = None
        self.host_supported = False
        self.init_rc = []
        self.out = []
        self.export_include_dirs = []
        self.generated_headers = []
        self.export_generated_headers = []
        self.defaults = []
        self.cflags = set()
        self.local_include_dirs = []
        self.include_dirs = []
        self.required = []
        self.user_debug_flag = False

    def to_string(self, output):
        if self.comment:
            output.append('// %s' % self.comment)
        output.append('%s {' % self.type)
        self._output_field(output, 'name')
        self._output_field(output, 'srcs')
        self._output_field(output, 'shared_libs')
        self._output_field(output, 'static_libs')
        self._output_field(output, 'tools')
        self._output_field(output, 'cmd', sort=False)
        self._output_field(output, 'host_supported')
        self._output_field(output, 'init_rc')
        self._output_field(output, 'out')
        self._output_field(output, 'export_include_dirs')
        self._output_field(output, 'generated_headers')
        self._output_field(output, 'export_generated_headers')
        self._output_field(output, 'defaults')
        self._output_field(output, 'cflags')
        self._output_field(output, 'local_include_dirs')
        self._output_field(output, 'include_dirs')
        self._output_field(output, 'required')

        disable_pdk = any(name in library_not_in_pdk for name in self.shared_libs)
        if self.user_debug_flag or disable_pdk:
            output.append('  product_variables: {')
            if disable_pdk:
                output.append('    pdk: {')
                output.append('      enabled: false,')
                output.append('    },')
            if self.user_debug_flag:
                output.append('    debuggable: {')
                output.append('      cflags: ["-DPERFETTO_BUILD_WITH_ANDROID_USERDEBUG"],')
                output.append('    },')
            output.append('  },')
        output.append('}')
        output.append('')

    def _output_field(self, output, name, sort=True):
        value = getattr(self, name)
        return self._write_value(output, name, value, sort)

    def _write_value(self, output, name, value, sort=True):
        if not value:
            return
        if isinstance(value, set):
            value = sorted(value)
        if isinstance(value, list):
            output.append('  %s: [' % name)
            for item in sorted(value) if sort else value:
                output.append('    "%s",' % item)
            output.append('  ],')
            return
        if isinstance(value, bool):
           output.append('  %s: true,' % name)
           return
        output.append('  %s: "%s",' % (name, value))


class Blueprint(object):
    """In-memory representation of an Android.bp file."""

    def __init__(self):
        self.modules = {}

    def add_module(self, module):
        """Adds a new module to the blueprint, replacing any existing module
        with the same name.

        Args:
            module: Module instance.
        """
        self.modules[module.name] = module

    def to_string(self, output):
        for m in sorted(self.modules.itervalues(), key=lambda m: m.name):
            m.to_string(output)


def label_to_path(label):
    """Turn a GN output label (e.g., //some_dir/file.cc) into a path."""
    assert label.startswith('//')
    return label[2:]


def label_to_module_name(label):
    """Turn a GN label (e.g., //:perfetto_tests) into a module name."""
    module = re.sub(r'^//:?', '', label)
    module = re.sub(r'[^a-zA-Z0-9_]', '_', module)
    if not module.startswith(module_prefix) and label not in default_targets:
        return module_prefix + module
    return module


def label_without_toolchain(label):
    """Strips the toolchain from a GN label.

    Return a GN label (e.g //buildtools:protobuf(//gn/standalone/toolchain:
    gcc_like_host) without the parenthesised toolchain part.
    """
    return label.split('(')[0]


def is_supported_source_file(name):
    """Returns True if |name| can appear in a 'srcs' list."""
    return os.path.splitext(name)[1] in ['.c', '.cc', '.proto']


def is_generated_by_action(desc, label):
    """Checks if a label is generated by an action.

    Returns True if a GN output label |label| is an output for any action,
    i.e., the file is generated dynamically.
    """
    for target in desc.itervalues():
        if target['type'] == 'action' and label in target['outputs']:
            return True
    return False


def apply_module_dependency(blueprint, desc, module, dep_name):
    """Recursively collect dependencies for a given module.

    Walk the transitive dependencies for a GN target and apply them to a given
    module. This effectively flattens the dependency tree so that |module|
    directly contains all the sources, libraries, etc. in the corresponding GN
    dependency tree.

    Args:
        blueprint: Blueprint instance which is being generated.
        desc: JSON GN description.
        module: Module to which dependencies should be added.
        dep_name: GN target of the dependency.
    """
    # If the dependency refers to a library which we can replace with an Android
    # equivalent, stop recursing and patch the dependency in.
    if label_without_toolchain(dep_name) in builtin_deps:
        builtin_deps[label_without_toolchain(dep_name)](module)
        return

    # Similarly some shared libraries are directly mapped to Android
    # equivalents.
    target = desc[dep_name]
    for lib in target.get('libs', []):
        # Generally library names sould be mangled as 'libXXX', unless they are
        # HAL libraries (e.g., android.hardware.health@2.0).
        android_lib = lib if '@' in lib else 'lib' + lib
        if lib in library_whitelist and not android_lib in module.shared_libs:
            module.shared_libs.append(android_lib)

    type = target['type']
    if type == 'action':
        create_modules_from_target(blueprint, desc, dep_name)
        # Depend both on the generated sources and headers -- see
        # make_genrules_for_action.
        module.srcs.append(':' + label_to_module_name(dep_name))
        module.generated_headers.append(
            label_to_module_name(dep_name) + '_headers')
    elif type == 'static_library' and label_to_module_name(
            dep_name) != module.name:
        create_modules_from_target(blueprint, desc, dep_name)
        module.static_libs.append(label_to_module_name(dep_name))
    elif type == 'shared_library' and label_to_module_name(
            dep_name) != module.name:
        module.shared_libs.append(label_to_module_name(dep_name))
    elif type in ['group', 'source_set', 'executable', 'static_library'
                  ] and 'sources' in target:
        # Ignore source files that are generated by actions since they will be
        # implicitly added by the genrule dependencies.
        module.srcs.extend(
            label_to_path(src) for src in target['sources']
            if is_supported_source_file(src)
            and not is_generated_by_action(desc, src))
    module.cflags |= _get_cflags(target)


def make_genrules_for_action(blueprint, desc, target_name):
    """Generate genrules for a GN action.

    GN actions are used to dynamically generate files during the build. The
    Soong equivalent is a genrule. This function turns a specific kind of
    genrule which turns .proto files into source and header files into a pair
    equivalent genrules.

    Args:
        blueprint: Blueprint instance which is being generated.
        desc: JSON GN description.
        target_name: GN target for genrule generation.

    Returns:
        A (source_genrule, header_genrule) module tuple.
    """
    target = desc[target_name]

    # We only support genrules which call protoc (with or without a plugin) to
    # turn .proto files into header and source files.
    args = target['args']
    if not args[0].endswith('/protoc'):
        raise Error('Unsupported action in target %s: %s' % (target_name,
                                                             target['args']))
    parser = ThrowingArgumentParser('Action in target %s (%s)' %
                                    (target_name, ' '.join(target['args'])))
    parser.add_argument('--proto_path')
    parser.add_argument('--cpp_out')
    parser.add_argument('--plugin')
    parser.add_argument('--plugin_out')
    parser.add_argument('--descriptor_set_out')
    parser.add_argument('--include_imports', action='store_true')
    parser.add_argument('protos', nargs=argparse.REMAINDER)
    args = parser.parse_args(args[1:])

    # Depending on whether we are using the default protoc C++ generator or the
    # protozero plugin, the output dir is passed as:
    # --cpp_out=gen/xxx or
    # --plugin_out=:gen/xxx or
    # --plugin_out=wrapper_namespace=pbzero:gen/xxx
    gen_dir = args.cpp_out if args.cpp_out else args.plugin_out.split(':')[1]
    assert gen_dir.startswith('gen/')
    gen_dir = gen_dir[4:]
    cpp_out_dir = ('$(genDir)/%s/%s' % (tree_path, gen_dir)).rstrip('/')

    # TODO(skyostil): Is there a way to avoid hardcoding the tree path here?
    # TODO(skyostil): Find a way to avoid creating the directory.
    cmd = [
        'mkdir -p %s &&' % cpp_out_dir,
        '$(location aprotoc)',
        '--cpp_out=%s' % cpp_out_dir
    ]

    # We create two genrules for each action: one for the protobuf headers and
    # another for the sources. This is because the module that depends on the
    # generated files needs to declare two different types of dependencies --
    # source files in 'srcs' and headers in 'generated_headers' -- and it's not
    # valid to generate .h files from a source dependency and vice versa.
    source_module = Module('genrule', label_to_module_name(target_name))
    source_module.srcs.extend(label_to_path(src) for src in target['sources'])
    source_module.tools = ['aprotoc']

    header_module = Module('genrule',
                           label_to_module_name(target_name) + '_headers')
    header_module.srcs = source_module.srcs[:]
    header_module.tools = source_module.tools[:]
    header_module.export_include_dirs = [gen_dir or '.']

    # In GN builds the proto path is always relative to the output directory
    # (out/tmp.xxx).
    assert args.proto_path.startswith('../../')
    cmd += [ '--proto_path=%s/%s' % (tree_path, args.proto_path[6:])]

    namespaces = ['pb']
    if args.plugin:
        _, plugin = os.path.split(args.plugin)
        # TODO(skyostil): Can we detect this some other way?
        if plugin == 'ipc_plugin':
            namespaces.append('ipc')
        elif plugin == 'protoc_plugin':
            namespaces = ['pbzero']
        for dep in target['deps']:
            if desc[dep]['type'] != 'executable':
                continue
            _, executable = os.path.split(desc[dep]['outputs'][0])
            if executable == plugin:
                cmd += [
                    '--plugin=protoc-gen-plugin=$(location %s)' %
                    label_to_module_name(dep)
                ]
                source_module.tools.append(label_to_module_name(dep))
                # Also make sure the module for the tool is generated.
                create_modules_from_target(blueprint, desc, dep)
                break
        else:
            raise Error('Unrecognized protoc plugin in target %s: %s' %
                        (target_name, args[i]))
    if args.plugin_out:
        plugin_args = args.plugin_out.split(':')[0]
        cmd += ['--plugin_out=%s:%s' % (plugin_args, cpp_out_dir)]

    cmd += ['$(in)']
    source_module.cmd = ' '.join(cmd)
    header_module.cmd = source_module.cmd
    header_module.tools = source_module.tools[:]

    for ns in namespaces:
        source_module.out += [
            '%s/%s' % (tree_path, src.replace('.proto', '.%s.cc' % ns))
            for src in source_module.srcs
        ]
        header_module.out += [
            '%s/%s' % (tree_path, src.replace('.proto', '.%s.h' % ns))
            for src in header_module.srcs
        ]
    return source_module, header_module


def _get_cflags(target):
    cflags = set(flag for flag in target.get('cflags', [])
        if re.match(cflag_whitelist, flag))
    cflags |= set("-D%s" % define for define in target.get('defines', [])
                  if re.match(define_whitelist, define))
    return cflags


def create_modules_from_target(blueprint, desc, target_name):
    """Generate module(s) for a given GN target.

    Given a GN target name, generate one or more corresponding modules into a
    blueprint.

    Args:
        blueprint: Blueprint instance which is being generated.
        desc: JSON GN description.
        target_name: GN target for module generation.
    """
    target = desc[target_name]
    if target['type'] == 'executable':
        if 'host' in target['toolchain'] or target_name in target_host_only:
            module_type = 'cc_binary_host'
        elif target.get('testonly'):
            module_type = 'cc_test'
        else:
            module_type = 'cc_binary'
        modules = [Module(module_type, label_to_module_name(target_name))]
    elif target['type'] == 'action':
        modules = make_genrules_for_action(blueprint, desc, target_name)
    elif target['type'] == 'static_library':
        module = Module('cc_library_static', label_to_module_name(target_name))
        module.export_include_dirs = ['include']
        modules = [module]
    elif target['type'] == 'shared_library':
        modules = [
            Module('cc_library_shared', label_to_module_name(target_name))
        ]
    else:
        raise Error('Unknown target type: %s' % target['type'])

    for module in modules:
        module.comment = 'GN target: %s' % target_name
        if target_name in target_initrc:
          module.init_rc = [target_initrc[target_name]]
        if target_name in target_host_supported:
          module.host_supported = True

        # Don't try to inject library/source dependencies into genrules because
        # they are not compiled in the traditional sense.
        if module.type != 'genrule':
            module.defaults = [defaults_module]
            apply_module_dependency(blueprint, desc, module, target_name)
            for dep in resolve_dependencies(desc, target_name):
                apply_module_dependency(blueprint, desc, module, dep)

        # If the module is a static library, export all the generated headers.
        if module.type == 'cc_library_static':
            module.export_generated_headers = module.generated_headers

        # Merge in additional hardcoded arguments.
        for key, add_val in additional_args.get(module.name, []):
          curr = getattr(module, key)
          if add_val and isinstance(add_val, list) and isinstance(curr, list):
            curr.extend(add_val)
          else:
            raise Error('Unimplemented type of additional_args')

        blueprint.add_module(module)


def resolve_dependencies(desc, target_name):
    """Return the transitive set of dependent-on targets for a GN target.

    Args:
        blueprint: Blueprint instance which is being generated.
        desc: JSON GN description.

    Returns:
        A set of transitive dependencies in the form of GN targets.
    """

    if label_without_toolchain(target_name) in builtin_deps:
        return set()
    target = desc[target_name]
    resolved_deps = set()
    for dep in target.get('deps', []):
        resolved_deps.add(dep)
        # Ignore the transitive dependencies of actions because they are
        # explicitly converted to genrules.
        if desc[dep]['type'] == 'action':
            continue
        # Dependencies on shared libraries shouldn't propagate any transitive
        # dependencies but only depend on the shared library target
        if desc[dep]['type'] == 'shared_library':
            continue
        resolved_deps.update(resolve_dependencies(desc, dep))
    return resolved_deps


def create_blueprint_for_targets(desc, targets):
    """Generate a blueprint for a list of GN targets."""
    blueprint = Blueprint()

    # Default settings used by all modules.
    defaults = Module('cc_defaults', defaults_module)
    defaults.local_include_dirs = ['include']
    defaults.cflags = [
        '-Wno-error=return-type',
        '-Wno-sign-compare',
        '-Wno-sign-promo',
        '-Wno-unused-parameter',
        '-fvisibility=hidden',
        '-Oz',
    ]
    defaults.user_debug_flag = True
<<<<<<< HEAD
    defaults.lto = None
=======
>>>>>>> c4d4d6e3

    blueprint.add_module(defaults)
    for target in targets:
        create_modules_from_target(blueprint, desc, target)
    return blueprint


def repo_root():
    """Returns an absolute path to the repository root."""

    return os.path.join(
        os.path.realpath(os.path.dirname(__file__)), os.path.pardir)


def create_build_description():
    """Creates the JSON build description by running GN."""

    out = os.path.join(repo_root(), 'out', 'tmp.gen_android_bp')
    try:
        try:
            os.makedirs(out)
        except OSError as e:
            if e.errno != errno.EEXIST:
                raise
        subprocess.check_output(
            ['gn', 'gen', out, '--args=%s' % gn_args], cwd=repo_root())
        desc = subprocess.check_output(
            ['gn', 'desc', out, '--format=json', '--all-toolchains', '//*'],
            cwd=repo_root())
        return json.loads(desc)
    finally:
        shutil.rmtree(out)


def main():
    parser = argparse.ArgumentParser(
        description='Generate Android.bp from a GN description.')
    parser.add_argument(
        '--desc',
        help=
        'GN description (e.g., gn desc out --format=json --all-toolchains "//*"'
    )
    parser.add_argument(
        '--extras',
        help='Extra targets to include at the end of the Blueprint file',
        default=os.path.join(repo_root(), 'Android.bp.extras'),
    )
    parser.add_argument(
        '--output',
        help='Blueprint file to create',
        default=os.path.join(repo_root(), 'Android.bp'),
    )
    parser.add_argument(
        'targets',
        nargs=argparse.REMAINDER,
        help='Targets to include in the blueprint (e.g., "//:perfetto_tests")')
    args = parser.parse_args()

    if args.desc:
        with open(args.desc) as f:
            desc = json.load(f)
    else:
        desc = create_build_description()

    blueprint = create_blueprint_for_targets(desc, args.targets or
                                             default_targets)
    output = [
        """// Copyright (C) 2017 The Android Open Source Project
//
// Licensed under the Apache License, Version 2.0 (the "License");
// you may not use this file except in compliance with the License.
// You may obtain a copy of the License at
//
//      http://www.apache.org/licenses/LICENSE-2.0
//
// Unless required by applicable law or agreed to in writing, software
// distributed under the License is distributed on an "AS IS" BASIS,
// WITHOUT WARRANTIES OR CONDITIONS OF ANY KIND, either express or implied.
// See the License for the specific language governing permissions and
// limitations under the License.
//
// This file is automatically generated by %s. Do not edit.
""" % (__file__)
    ]
    blueprint.to_string(output)
    with open(args.extras, 'r') as r:
        for line in r:
            output.append(line.rstrip("\n\r"))
    with open(args.output, 'w') as f:
        f.write('\n'.join(output))


if __name__ == '__main__':
    sys.exit(main())<|MERGE_RESOLUTION|>--- conflicted
+++ resolved
@@ -622,10 +622,6 @@
         '-Oz',
     ]
     defaults.user_debug_flag = True
-<<<<<<< HEAD
-    defaults.lto = None
-=======
->>>>>>> c4d4d6e3
 
     blueprint.add_module(defaults)
     for target in targets:
